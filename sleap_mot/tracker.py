"""Module for tracking."""

from typing import Any, Dict, List, Union, Deque, DefaultDict, Optional
from collections import defaultdict
import attrs
import cv2
import numpy as np
from collections import deque
import threading

import sleap_io as sio
from sleap_mot.candidates.fixed_window import FixedWindowCandidates
from sleap_mot.candidates.local_queues import LocalQueueCandidates
from sleap_mot.track_instance import (
    TrackedInstanceFeature,
    TrackInstances,
    TrackInstanceLocalQueue,
)
from sleap_mot.utils import (
    hungarian_matching,
    greedy_matching,
    get_bbox,
    get_centroid,
    get_keypoints,
    compute_euclidean_distance,
    compute_iou,
    compute_cosine_sim,
    compute_oks,
)
import logging

logging.basicConfig(
    level=logging.DEBUG, format="%(asctime)s - %(levelname)s - %(message)s"
)
logger = logging.getLogger(__name__)


@attrs.define
class Tracker:
    """Simple Pose Tracker.

    This is the base class for all Trackers. This module handles tracking instances
    across frames by creating new track IDs (or) assigning track IDs to each predicted
    instance when the `.track()` is called. This class is initialized in the `Predictor`
    classes.

    Attributes:
        candidate: Instance of either `FixedWindowCandidates` or `LocalQueueCandidates`.
        features: Feature representation for the candidates to update current detections.
            One of [`keypoints`, `centroids`, `bboxes`, `image`]. Default: `keypoints`.
        scoring_method: Method to compute association score between features from the
            current frame and the previous tracks. One of [`oks`, `cosine_sim`, `iou`,
            `euclidean_dist`]. Default: `oks`.
        scoring_reduction: Method to aggregate and reduce multiple scores if there are
            several detections associated with the same track. One of [`mean`, `max`,
            `weighted`]. Default: `mean`.
        track_matching_method: Track matching algorithm. One of `hungarian`, `greedy.
                Default: `hungarian`.
        use_flow: If True, `FlowShiftTracker` is used, where the poses are matched using
            optical flow shifts. Default: `False`.
        is_local_queue: `True` if `LocalQueueCandidates` is used else `False`.

    """

    candidate: Union[FixedWindowCandidates, LocalQueueCandidates] = (
        FixedWindowCandidates()
    )
    features: str = "keypoints"
    scoring_method: str = "oks"
    scoring_reduction: str = "mean"
    track_matching_method: str = "hungarian"
    use_flow: bool = False
    is_local_queue: bool = False
    _scoring_functions: Dict[str, Any] = {
        "oks": compute_oks,
        "iou": compute_iou,
        "cosine_sim": compute_cosine_sim,
        "euclidean_dist": compute_euclidean_distance,
    }
    _scoring_reduction_methods: Dict[str, Any] = {"mean": np.nanmean, "max": np.nanmax}
    _feature_methods: Dict[str, Any] = {
        "keypoints": get_keypoints,
        "centroids": get_centroid,
        "bboxes": get_bbox,
    }
    _track_matching_methods: Dict[str, Any] = {
        "hungarian": hungarian_matching,
        "greedy": greedy_matching,
    }
    _track_objects: Dict[int, sio.Track] = {}

    @classmethod
    def from_config(
        cls,
        window_size: int = 5,
        instance_score_threshold: float = 0.0,
        candidates_method: str = "fixed_window",
        features: str = "keypoints",
        scoring_method: str = "oks",
        scoring_reduction: str = "mean",
        track_matching_method: str = "hungarian",
        max_tracks: Optional[int] = None,
        use_flow: bool = False,
        of_img_scale: float = 1.0,
        of_window_size: int = 21,
        of_max_levels: int = 3,
    ):
        """Create `Tracker` from config.

        Args:
            window_size: Number of frames to look for in the candidate instances to match
                with the current detections. Default: 5.
            instance_score_threshold: Instance score threshold for creating new tracks.
                Default: 0.0.
            candidates_method: Either of `fixed_window` or `local_queues`. In fixed window
                method, candidates from the last `window_size` frames. In local queues,
                last `window_size` instances for each track ID is considered for matching
                against the current detection. Default: `fixed_window`.
            features: Feature representation for the candidates to update current detections.
                One of [`keypoints`, `centroids`, `bboxes`, `image`]. Default: `keypoints`.
            scoring_method: Method to compute association score between features from the
                current frame and the previous tracks. One of [`oks`, `cosine_sim`, `iou`,
                `euclidean_dist`]. Default: `oks`.
            scoring_reduction: Method to aggregate and reduce multiple scores if there are
                several detections associated with the same track. One of [`mean`, `max`,
                `weighted`]. Default: `mean`.
            track_matching_method: Track matching algorithm. One of `hungarian`, `greedy.
                Default: `hungarian`.
            max_tracks: Meaximum number of new tracks to be created to avoid redundant tracks.
                (only for local queues candidate) Default: None.
            use_flow: If True, `FlowShiftTracker` is used, where the poses are matched using
            optical flow shifts. Default: `False`.
            of_img_scale: Factor to scale the images by when computing optical flow. Decrease
                this to increase performance at the cost of finer accuracy. Sometimes
                decreasing the image scale can improve performance with fast movements.
                Default: 1.0. (only if `use_flow` is True)
            of_window_size: Optical flow window size to consider at each pyramid scale
                level. Default: 21. (only if `use_flow` is True)
            of_max_levels: Number of pyramid scale levels to consider. This is different
                from the scale parameter, which determines the initial image scaling.
                Default: 3. (only if `use_flow` is True)

        """
        if candidates_method == "fixed_window":
            candidate = FixedWindowCandidates(
                window_size=window_size,
                instance_score_threshold=instance_score_threshold,
            )
            is_local_queue = False

        elif candidates_method == "local_queues":
            candidate = LocalQueueCandidates(
                window_size=window_size,
                max_tracks=max_tracks,
                instance_score_threshold=instance_score_threshold,
            )
            is_local_queue = True

        else:
            raise ValueError(
                f"{candidates_method} is not a valid method. Please choose one of [`fixed_window`, `local_queues`]"
            )

        if use_flow:
            return FlowShiftTracker(
                candidate=candidate,
                features=features,
                scoring_method=scoring_method,
                scoring_reduction=scoring_reduction,
                track_matching_method=track_matching_method,
                img_scale=of_img_scale,
                of_window_size=of_window_size,
                of_max_levels=of_max_levels,
                is_local_queue=is_local_queue,
            )

        tracker = cls(
            candidate=candidate,
            features=features,
            scoring_method=scoring_method,
            scoring_reduction=scoring_reduction,
            track_matching_method=track_matching_method,
            use_flow=use_flow,
            is_local_queue=is_local_queue,
        )
        return tracker

    def initialize_tracker(self, context_frames: List[sio.Labels]):
        """Clear the tracker queue and initialize the tracker with the first frame of the context frames."""
        self.candidate.tracker_queue.clear()

        current_instances = []
        for lf in context_frames:
            untracked_instances = lf.instances
            current_instances.extend(
                self.get_features(untracked_instances, lf.frame_idx, lf.image)
            )

        for inst in current_instances:
            track_name = int(inst.src_instance.track.name.split("_")[1])

            inst.track_id = track_name
            if track_name not in self.candidate.tracker_queue:
                self.candidate.tracker_queue[track_name] = deque(
                    maxlen=self.candidate.window_size
                )
                self._track_objects[track_name] = inst.src_instance.track
            self.candidate.tracker_queue[track_name].append(inst)

            if track_name not in self.candidate.current_tracks:
                self.candidate.current_tracks.append(track_name)

    def track(self, labels: sio.Labels, inplace: bool = False):
        """Track instances across frames."""
        if len(labels.videos) > 1:
            raise NotImplementedError("Multiple videos are not supported.")

        can_load_images = labels.video.exists()

        def initialize_and_track(bout, untracked_frames, start, end):
<<<<<<< HEAD
            self.initialize_tracker(bout)
            if len(untracked_frames) > 1000 or len(untracked_frames) == len(labels):
                add_to_queue = True
            else:
                add_to_queue = False
            if (
                len(self.candidate.tracker_queue) > 0
                and 0 in self.candidate.tracker_queue
                and len(self.candidate.tracker_queue[0]) > 0
            ):
                if (
                    self.candidate.tracker_queue[0][0].frame_idx
                    > untracked_frames[end - 1].frame_idx
                ):
                    # Track frames in reverse order from end to start
                    untracked_frames = reversed(untracked_frames[start:end])
                else:
                    untracked_frames = untracked_frames[start:end]

            for untracked_lf in untracked_frames:
                img = untracked_lf.image if can_load_images else None
                # if untracked_lf.frame_idx % 1000 == 0:
                #     logger.info(f"Tracking frame: {untracked_lf.frame_idx}")
                untracked_lf.instances = self.track_frame(
                    untracked_lf.instances,
                    untracked_lf.frame_idx,
                    image=img,
                    add_to_queue=add_to_queue,
                )
=======
            self.initialize_tracker(bout[-5:] if len(bout) > 5 else bout)
            for untracked_lf in untracked_frames[start:end]:
                img = untracked_lf.image if can_load_images else None
                try:
                    if untracked_lf.frame_idx % 1000 == 0:
                        print(f"Tracking frame: {untracked_lf.frame_idx}", flush=True)
                    untracked_lf.instances = self.track_frame(
                        untracked_lf.instances, untracked_lf.frame_idx, image=img
                    )
                except Exception as e:
                    print(
                        f"Error tracking frame {untracked_lf.frame_idx}: {e}",
                        flush=True,
                    )
>>>>>>> b034eb79

        tracked_frames, untracked_frames = [], []
        untracked_frames_grouped = []
        tracked_frames_grouped = []
        prev_frame_tracked = True

        for lf in labels:
            if lf.instances and all(inst.track is not None for inst in lf.instances):
                if not prev_frame_tracked:
                    tracked_frames_grouped.append(tracked_frames)
                    tracked_frames = []
<<<<<<< HEAD

                tracked_frames.append(lf)
                prev_frame_tracked = True
=======

                tracked_frames.append(lf)
                prev_frame_tracked = True

            else:
                if prev_frame_tracked and untracked_frames:
                    untracked_frames_grouped.append(untracked_frames)
                    untracked_frames = []

                untracked_frames.append(lf)
                prev_frame_tracked = False

        tracked_frames_grouped.append(tracked_frames)
        untracked_frames_grouped.append(untracked_frames)
>>>>>>> b034eb79

        for i in range(len(untracked_frames_grouped)):
            first_bout = (
                tracked_frames_grouped[i] if i < len(tracked_frames_grouped) else []
            )
            second_bout = (
                tracked_frames_grouped[i + 1]
                if i + 1 < len(tracked_frames_grouped)
                else []
            )
            untracked_bout = untracked_frames_grouped[i]

            if first_bout and second_bout:
                half_idx = len(untracked_bout) // 2
            elif first_bout:
                half_idx = len(untracked_bout)
            else:
<<<<<<< HEAD
                if prev_frame_tracked and untracked_frames:
                    untracked_frames_grouped.append(untracked_frames)
                    untracked_frames = []

                untracked_frames.append(lf)
                prev_frame_tracked = False

        tracked_frames_grouped.append(tracked_frames)
        untracked_frames_grouped.append(untracked_frames)

        for i in range(len(untracked_frames_grouped)):
            # logger.info(f"Tracking bout: {i}")
            first_bout = (
                tracked_frames_grouped[i] if i < len(tracked_frames_grouped) else []
            )
            second_bout = (
                tracked_frames_grouped[i + 1]
                if i + 1 < len(tracked_frames_grouped)
                else []
            )
            untracked_bout = untracked_frames_grouped[i]

            if first_bout and second_bout:
                half_idx = len(untracked_bout) // 2
            elif first_bout:
                half_idx = len(untracked_bout)
            else:
                half_idx = 0

            if first_bout:
                initialize_and_track(
                    first_bout[-5:] if len(first_bout) >= 5 else first_bout,
                    untracked_bout,
                    0,
                    half_idx,
                )
            if second_bout:
                initialize_and_track(
                    list(
                        reversed(
                            second_bout[:5] if len(second_bout) >= 5 else second_bout
                        )
                    ),
                    untracked_bout,
                    half_idx,
                    len(untracked_bout),
                )
=======
                half_idx = 0

            if first_bout:
                initialize_and_track(first_bout, untracked_bout, 0, half_idx)
            if second_bout:
                initialize_and_track(second_bout, untracked_bout, half_idx, None)
>>>>>>> b034eb79
            if not first_bout and not second_bout:
                initialize_and_track([], untracked_bout, 0, None)

        labels.update()
        return labels

    def track_frame(
        self,
        untracked_instances: List[sio.PredictedInstance],
        frame_idx: int,
        image: np.ndarray = None,
        add_to_queue: bool = False,
    ) -> List[sio.PredictedInstance]:
        """Assign track IDs to the untracked list of `sio.PredictedInstance` objects."""
        # get features for the untracked instances.
        current_instances = self.get_features(untracked_instances, frame_idx, image)

        candidates_list = self.generate_candidates()

        if candidates_list:
            candidates_feature_dict = self.update_candidates(candidates_list, image)

            scores = self.get_scores(current_instances, candidates_feature_dict)
            cost_matrix = self.scores_to_cost_matrix(scores)

            current_tracked_instances = self.assign_tracks(
<<<<<<< HEAD
                current_instances, cost_matrix, add_to_queue
=======
                current_instances, cost_matrix
>>>>>>> b034eb79
            )

        else:
            current_tracked_instances = self.candidate.add_new_tracks(current_instances)

        # Convert the `current_instances` back to `List[sio.PredictedInstance]` objects.
        if self.is_local_queue:
            new_pred_instances = []
            for instance in current_tracked_instances:
                if instance.track_id is not None:
                    if instance.track_id not in self._track_objects:
                        self._track_objects[instance.track_id] = sio.Track(
                            f"track_{instance.track_id}"
                        )
                    instance.src_instance.track = self._track_objects[instance.track_id]
                    instance.src_instance.tracking_score = instance.tracking_score
                new_pred_instances.append(instance.src_instance)

        else:
            new_pred_instances = []
            for idx, inst in enumerate(current_tracked_instances.src_instances):
                track_id = current_tracked_instances.track_ids[idx]
                if track_id is not None:
                    if track_id not in self._track_objects:
                        self._track_objects[track_id] = sio.Track(f"track_{track_id}")
                    inst.track = self._track_objects[track_id]
                    inst.tracking_score = current_tracked_instances.tracking_scores[idx]
                    new_pred_instances.append(inst)

        return new_pred_instances

    def get_features(
        self,
        untracked_instances: List[sio.PredictedInstance],
        frame_idx: int,
        image: np.ndarray = None,
    ) -> Union[TrackInstances, List[TrackInstanceLocalQueue]]:
        """Get features for the current untracked instances.

        The feature can either be an embedding of cropped image around each instance (visual feature),
        the bounding box coordinates, or centroids, or the poses as a feature.

        Args:
            untracked_instances: List of untracked `sio.PredictedInstance` objects.
            frame_idx: Frame index of the current untracked instances.
            image: Image of the current frame if visual features are to be used.

        Returns:
            `TrackInstances` object or `List[TrackInstanceLocalQueue]` with the features
            assigned for the untracked instances and track_id set as `None`.
        """
        if self.features not in self._feature_methods:
            raise ValueError(
                "Invalid `features` argument. Please provide one of `keypoints`, `centroids`, `bboxes` and `image`"
            )

        feature_method = self._feature_methods[self.features]
        feature_list = []
        for pred_instance in untracked_instances:
            feature_list.append(feature_method(pred_instance))

        current_instances = self.candidate.get_track_instances(
            feature_list, untracked_instances, frame_idx=frame_idx, image=image
        )

        return current_instances

    def generate_candidates(self):
        """Get the tracked instances from tracker queue."""
        return self.candidate.tracker_queue

    def update_candidates(
        self, candidates_list: Union[Deque, DefaultDict[int, Deque]], image: np.ndarray
    ) -> Dict[int, TrackedInstanceFeature]:
        """Return dictionary with the features of tracked instances.

        Args:
            candidates_list: List of tracked instances from tracker queue to consider.
            image: Image of the current untracked frame. (used for flow shift tracker)

        Returns:
            Dictionary with keys as track IDs and values as the list of `TrackedInstanceFeature`.
        """
        candidates_feature_dict = defaultdict(list)
        for track_id in self.candidate.current_tracks:
            candidates_feature_dict[track_id].extend(
                self.candidate.get_features_from_track_id(track_id, candidates_list)
            )
        return candidates_feature_dict

    def get_scores(
        self,
        current_instances: Union[TrackInstances, List[TrackInstanceLocalQueue]],
        candidates_feature_dict: Dict[int, TrackedInstanceFeature],
    ):
        """Compute association score between untracked and tracked instances.

        For visual feature vectors, this can be `cosine_sim`, for bounding boxes
        it could be `iou`, for centroids it could be `euclidean_dist`, and for poses it
        could be `oks`.

        Args:
            current_instances: `TrackInstances` object or `List[TrackInstanceLocalQueue]`
                with features and unassigned tracks.
            candidates_feature_dict: Dictionary with keys as track IDs and values as the
                list of `TrackedInstanceFeature`.

        Returns:
            scores: Score matrix of shape (num_new_instances, num_existing_tracks)
        """
        if self.scoring_method not in self._scoring_functions:
            raise ValueError(
                "Invalid `scoring_method` argument. Please provide one of `oks`, `cosine_sim`, `iou`, and `euclidean_dist`."
            )

        if self.scoring_reduction not in self._scoring_reduction_methods:
            raise ValueError(
                "Invalid `scoring_reduction` argument. Please provide one of `mean`, `max`, and `weighted`."
            )

        scoring_method = self._scoring_functions[self.scoring_method]
        scoring_reduction = self._scoring_reduction_methods[self.scoring_reduction]

        # Get list of features for the `current_instances`.
        if self.is_local_queue:
            current_instances_features = [x.feature for x in current_instances]
        else:
            current_instances_features = [x for x in current_instances.features]

        scores = np.zeros(
            (len(current_instances_features), len(self.candidate.current_tracks))
        )

        for f_idx, f in enumerate(current_instances_features):
            for track_id in self.candidate.current_tracks:
                oks = [
                    scoring_method(f, x.feature)
                    for x in candidates_feature_dict[track_id]
                ]
                oks = scoring_reduction(oks)  # scoring reduction
                scores[f_idx][track_id] = oks

        return scores

    def scores_to_cost_matrix(self, scores: np.ndarray):
        """Converts `scores` matrix to cost matrix for track assignments."""
        cost_matrix = -scores
        cost_matrix[np.isnan(cost_matrix)] = np.inf
        return cost_matrix

    def assign_tracks(
        self,
        current_instances: Union[TrackInstances, List[TrackInstanceLocalQueue]],
        cost_matrix: np.ndarray,
        add_to_queue: bool = False,
    ) -> Union[TrackInstances, List[TrackInstanceLocalQueue]]:
        """Assign track IDs using Hungarian method.

        Args:
            current_instances: `TrackInstances` object or `List[TrackInstanceLocalQueue]`
                with features and unassigned tracks.
            cost_matrix: Cost matrix of shape (num_new_instances, num_existing_tracks).

        Returns:
            `TrackInstances` object or `List[TrackInstanceLocalQueue]`objects with
                track IDs assigned.
        """
        if self.track_matching_method not in self._track_matching_methods:
            raise ValueError(
                "Invalid `track_matching_method` argument. Please provide one of `hungarian`, and `greedy`."
            )

        matching_method = self._track_matching_methods[self.track_matching_method]

        row_inds, col_inds = matching_method(cost_matrix)
        tracking_scores = [
            -cost_matrix[row, col] for row, col in zip(row_inds, col_inds)
        ]

        # update the candidates tracker queue with the newly tracked instances and assign
        # track IDs to `current_instances`.
        current_tracked_instances = self.candidate.update_tracks(
            current_instances, row_inds, col_inds, tracking_scores, add_to_queue
        )

        return current_tracked_instances


@attrs.define
class FlowShiftTracker(Tracker):
    """Module for tracking using optical flow shift matching.

    This module handles tracking instances across frames by creating new track IDs (or)
    assigning track IDs to each instance when the `.track()` is called using optical flow
    based track matching. This is a sub-class of the `Tracker` module, which configures
    the `update_candidates()` method specific to optical flow shift matching. This class is
    initialized in the `Tracker.from_config()` method.

    Attributes:
        candidates: Either `FixedWindowCandidates` or `LocalQueueCandidates` object.
        features: One of [`keypoints`, `centroids`, `bboxes`, `image`].
            Default: `keypoints`.
        scoring_method: Method to compute association score between features from the
            current frame and the previous tracks. One of [`oks`, `cosine_sim`, `iou`,
            `euclidean_dist`]. Default: `oks`.
        scoring_reduction: Method to aggregate and reduce multiple scores if there are
            several detections associated with the same track. One of [`mean`, `max`,
            `weighted`]. Default: `mean`.
        track_matching_method: track matching algorithm. One of `hungarian`, `greedy.
                Default: `hungarian`.
        use_flow: If True, `FlowShiftTracker` is used, where the poses are matched using
            optical flow. Default: `False`.
        is_local_queue: `True` if `LocalQueueCandidates` is used else `False`.
        img_scale: Factor to scale the images by when computing optical flow. Decrease
            this to increase performance at the cost of finer accuracy. Sometimes
            decreasing the image scale can improve performance with fast movements.
            Default: 1.0.
        of_window_size: Optical flow window size to consider at each pyramid scale
            level. Default: 21.
        of_max_levels: Number of pyramid scale levels to consider. This is different
            from the scale parameter, which determines the initial image scaling.
            Default: 3

    """

    img_scale: float = 1.0
    of_window_size: int = 21
    of_max_levels: int = 3

    def _compute_optical_flow(
        self, ref_pts: np.ndarray, ref_img: np.ndarray, new_img: np.ndarray
    ):
        """Compute instances on new frame using optical flow displacements."""
        ref_img, new_img = self._preprocess_imgs(ref_img, new_img)
        shifted_pts, status, errs = cv2.calcOpticalFlowPyrLK(
            ref_img,
            new_img,
            (np.concatenate(ref_pts, axis=0)).astype("float32") * self.img_scale,
            None,
            winSize=(self.of_window_size, self.of_window_size),
            maxLevel=self.of_max_levels,
            criteria=(cv2.TERM_CRITERIA_EPS | cv2.TERM_CRITERIA_COUNT, 30, 0.01),
        )
        shifted_pts /= self.img_scale
        return shifted_pts, status, errs

    def _preprocess_imgs(self, ref_img: np.ndarray, new_img: np.ndarray):
        """Pre-process images for optical flow."""
        # Convert to uint8 for cv2.calcOpticalFlowPyrLK
        if np.issubdtype(ref_img.dtype, np.floating):
            ref_img = ref_img.astype("uint8")
        if np.issubdtype(new_img.dtype, np.floating):
            new_img = new_img.astype("uint8")

        # Ensure images are rank 2 in case there is a singleton channel dimension.
        if ref_img.ndim > 3:
            ref_img = np.squeeze(ref_img)
            new_img = np.squeeze(new_img)

        # Convert RGB to grayscale.
        if ref_img.ndim > 2 and ref_img.shape[0] == 3:
            ref_img = cv2.cvtColor(ref_img, cv2.COLOR_BGR2GRAY)
            new_img = cv2.cvtColor(new_img, cv2.COLOR_BGR2GRAY)

        # Input image scaling.
        if self.img_scale != 1:
            ref_img = cv2.resize(ref_img, None, None, self.img_scale, self.img_scale)
            new_img = cv2.resize(new_img, None, None, self.img_scale, self.img_scale)

        return ref_img, new_img

    def get_shifted_instances_from_prv_frames(
        self,
        candidates_list: Union[Deque, DefaultDict[int, Deque]],
        new_img: np.ndarray,
        feature_method,
    ) -> Dict[int, List[TrackedInstanceFeature]]:
        """Generate shifted instances onto the new frame by applying optical flow."""
        shifted_instances_prv_frames = defaultdict(list)

        if self.is_local_queue:
            # for local queue
            ref_candidates = self.candidate.get_instances_groupby_frame_idx(
                candidates_list
            )
            for fidx, ref_candidate_list in ref_candidates.items():
                ref_pts = [x.src_instance.numpy() for x in ref_candidate_list]
                shifted_pts, status, errs = self._compute_optical_flow(
                    ref_pts=ref_pts,
                    ref_img=ref_candidate_list[0].image,
                    new_img=new_img,
                )

                sections = np.cumsum([len(x) for x in ref_pts])[:-1]
                shifted_pts = np.split(shifted_pts, sections, axis=0)
                status = np.split(status, sections, axis=0)
                errs = np.split(errs, sections, axis=0)

                # Create shifted instances.
                for idx, (ref_candidate, pts, found) in enumerate(
                    zip(ref_candidate_list, shifted_pts, status)
                ):
                    # Exclude points that weren't found by optical flow.
                    found = found.squeeze().astype(bool)
                    pts[~found] = np.nan

                    # Create a shifted instance.
                    shifted_instances_prv_frames[ref_candidate.track_id].append(
                        TrackedInstanceFeature(
                            feature=feature_method(pts),
                            src_predicted_instance=ref_candidate.src_instance,
                            frame_idx=fidx,
                            tracking_score=ref_candidate.tracking_score,
                            instance_score=ref_candidate.instance_score,
                            shifted_keypoints=pts,
                        )
                    )

        else:
            # for fixed window
            candidates_list = (
                candidates_list
                if candidates_list is not None
                else self.candidate.tracker_queue
            )
            for ref_candidate in candidates_list:
                ref_pts = [x.numpy() for x in ref_candidate.src_instances]
                shifted_pts, status, errs = self._compute_optical_flow(
                    ref_pts=ref_pts, ref_img=ref_candidate.image, new_img=new_img
                )

                sections = np.cumsum([len(x) for x in ref_pts])[:-1]
                shifted_pts = np.split(shifted_pts, sections, axis=0)
                status = np.split(status, sections, axis=0)
                errs = np.split(errs, sections, axis=0)

                # Create shifted instances.
                for idx, (pts, found) in enumerate(zip(shifted_pts, status)):
                    # Exclude points that weren't found by optical flow.
                    found = found.squeeze().astype(bool)
                    pts[~found] = np.nan

                    # Create a shifted instance.
                    shifted_instances_prv_frames[ref_candidate.track_ids[idx]].append(
                        TrackedInstanceFeature(
                            feature=feature_method(pts),
                            src_predicted_instance=ref_candidate.src_instances[idx],
                            frame_idx=ref_candidate.frame_idx,
                            tracking_score=ref_candidate.tracking_scores[idx],
                            instance_score=ref_candidate.instance_scores[idx],
                            shifted_keypoints=pts,
                        )
                    )

        return shifted_instances_prv_frames

    def update_candidates(
        self,
        candidates_list: Union[Deque, DefaultDict[int, Deque]],
        image: np.ndarray,
    ) -> Dict[int, TrackedInstanceFeature]:
        """Return dictionary with the features of tracked instances.

        In this method, the tracked instances in the tracker queue are shifted on to the
        current frame using optical flow. The features are then computed from the shifted
        instances.

        Args:
            candidates_list: Tracker queue from the candidate class.
            image: Image of the current untracked frame. (used for flow shift tracker)

        Returns:
            Dictionary with keys as track IDs and values as the list of `TrackedInstanceFeature`.
        """
        # get feature method for the shifted instances
        if self.features not in self._feature_methods:
            raise ValueError(
                "Invalid `features` argument. Please provide one of `keypoints`, `centroids`, `bboxes` and `image`"
            )
        feature_method = self._feature_methods[self.features]

        # get shifted instances from optical flow
        shifted_instances_prv_frames = self.get_shifted_instances_from_prv_frames(
            candidates_list=candidates_list,
            new_img=image,
            feature_method=feature_method,
        )

        return shifted_instances_prv_frames<|MERGE_RESOLUTION|>--- conflicted
+++ resolved
@@ -218,7 +218,6 @@
         can_load_images = labels.video.exists()
 
         def initialize_and_track(bout, untracked_frames, start, end):
-<<<<<<< HEAD
             self.initialize_tracker(bout)
             if len(untracked_frames) > 1000 or len(untracked_frames) == len(labels):
                 add_to_queue = True
@@ -248,22 +247,6 @@
                     image=img,
                     add_to_queue=add_to_queue,
                 )
-=======
-            self.initialize_tracker(bout[-5:] if len(bout) > 5 else bout)
-            for untracked_lf in untracked_frames[start:end]:
-                img = untracked_lf.image if can_load_images else None
-                try:
-                    if untracked_lf.frame_idx % 1000 == 0:
-                        print(f"Tracking frame: {untracked_lf.frame_idx}", flush=True)
-                    untracked_lf.instances = self.track_frame(
-                        untracked_lf.instances, untracked_lf.frame_idx, image=img
-                    )
-                except Exception as e:
-                    print(
-                        f"Error tracking frame {untracked_lf.frame_idx}: {e}",
-                        flush=True,
-                    )
->>>>>>> b034eb79
 
         tracked_frames, untracked_frames = [], []
         untracked_frames_grouped = []
@@ -275,11 +258,6 @@
                 if not prev_frame_tracked:
                     tracked_frames_grouped.append(tracked_frames)
                     tracked_frames = []
-<<<<<<< HEAD
-
-                tracked_frames.append(lf)
-                prev_frame_tracked = True
-=======
 
                 tracked_frames.append(lf)
                 prev_frame_tracked = True
@@ -294,37 +272,8 @@
 
         tracked_frames_grouped.append(tracked_frames)
         untracked_frames_grouped.append(untracked_frames)
->>>>>>> b034eb79
 
         for i in range(len(untracked_frames_grouped)):
-            first_bout = (
-                tracked_frames_grouped[i] if i < len(tracked_frames_grouped) else []
-            )
-            second_bout = (
-                tracked_frames_grouped[i + 1]
-                if i + 1 < len(tracked_frames_grouped)
-                else []
-            )
-            untracked_bout = untracked_frames_grouped[i]
-
-            if first_bout and second_bout:
-                half_idx = len(untracked_bout) // 2
-            elif first_bout:
-                half_idx = len(untracked_bout)
-            else:
-<<<<<<< HEAD
-                if prev_frame_tracked and untracked_frames:
-                    untracked_frames_grouped.append(untracked_frames)
-                    untracked_frames = []
-
-                untracked_frames.append(lf)
-                prev_frame_tracked = False
-
-        tracked_frames_grouped.append(tracked_frames)
-        untracked_frames_grouped.append(untracked_frames)
-
-        for i in range(len(untracked_frames_grouped)):
-            # logger.info(f"Tracking bout: {i}")
             first_bout = (
                 tracked_frames_grouped[i] if i < len(tracked_frames_grouped) else []
             )
@@ -360,14 +309,6 @@
                     half_idx,
                     len(untracked_bout),
                 )
-=======
-                half_idx = 0
-
-            if first_bout:
-                initialize_and_track(first_bout, untracked_bout, 0, half_idx)
-            if second_bout:
-                initialize_and_track(second_bout, untracked_bout, half_idx, None)
->>>>>>> b034eb79
             if not first_bout and not second_bout:
                 initialize_and_track([], untracked_bout, 0, None)
 
@@ -394,11 +335,7 @@
             cost_matrix = self.scores_to_cost_matrix(scores)
 
             current_tracked_instances = self.assign_tracks(
-<<<<<<< HEAD
                 current_instances, cost_matrix, add_to_queue
-=======
-                current_instances, cost_matrix
->>>>>>> b034eb79
             )
 
         else:
